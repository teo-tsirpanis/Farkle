<Project>
  <PropertyGroup>
    <ManagePackageVersionsCentrally>true</ManagePackageVersionsCentrally>
    <DisableImplicitFSharpCoreReference>true</DisableImplicitFSharpCoreReference>
    <FakeVersion>5.23.1</FakeVersion>
  </PropertyGroup>
  <ItemGroup>
    <PackageVersion Include="Argu" Version="6.1.1" />
    <PackageVersion Include="BenchmarkDotNet" Version="0.13.10" />
    <PackageVersion Include="BitCollections" Version="1.0.1" />
    <PackageVersion Include="Chiron" Version="6.3.1" />
    <PackageVersion Include="Covarsky" Version="1.4.2" />
    <PackageVersion Include="coverlet.collector" Version="6.0.0" />
    <PackageVersion Include="DotNet.ReproducibleBuilds" Version="1.1.1" />
    <PackageVersion Include="Expecto.FsCheck" Version="10.1.0" />
    <PackageVersion Include="Expecto" Version="10.1.0" />
    <PackageVersion Include="Farkle" Version="6.5.1" />
    <PackageVersion Include="FParsec" Version="1.1.1" />
    <PackageVersion Include="FSharp.Core" Version="7.0.200" />
    <PackageVersion Include="FsLexYacc.Runtime" Version="11.2.0" />
    <PackageVersion Include="FsLexYacc" Version="11.2.0" />
    <PackageVersion Include="GitHubActionsTestLogger" Version="2.3.3" />
    <PackageVersion Include="HtmlAgilityPack" Version="1.11.54" />
    <PackageVersion Include="MedallionShell" Version="1.6.2" />
    <PackageVersion Include="Microsoft.Bcl.HashCode" Version="1.1.1" />
    <PackageVersion Include="Microsoft.Build.Locator" Version="1.6.10" />
    <PackageVersion Include="Microsoft.Build" Version="17.3.2" />
    <PackageVersion Include="Microsoft.NET.Test.Sdk" Version="17.7.2" />
    <PackageVersion Include="MSBuild.StructuredLogger" Version="2.1.858" />
    <PackageVersion Include="NUnit.Analyzers" Version="3.9.0" />
    <PackageVersion Include="NUnit" Version="3.14.0" />
    <PackageVersion Include="NUnit3TestAdapter" Version="4.5.0" />
    <PackageVersion Include="PolySharp" Version="1.13.2" />
    <PackageVersion Include="Scriban" Version="5.9.0" />
    <PackageVersion Include="Serilog.Sinks.Console" Version="4.1.0" />
    <PackageVersion Include="Serilog.Sinks.MSBuild" Version="1.5.0" />
    <PackageVersion Include="Serilog" Version="3.0.1" />
    <PackageVersion Include="Sigourney.Build" Version="0.4.1" />
    <PackageVersion Include="Sigourney" Version="0.4.1" />
    <PackageVersion Include="System.Buffers" Version="4.5.1" />
    <PackageVersion Include="System.Collections.Immutable" Version="8.0.0-rc.2.23479.6" />
    <PackageVersion Include="System.Memory" Version="4.5.5" />
    <PackageVersion Include="System.Reflection.MetadataLoadContext" Version="7.0.0" />
<<<<<<< HEAD
    <PackageVersion Include="xunit.runner.visualstudio" Version="2.5.0" />
    <PackageVersion Include="xunit" Version="2.5.0" />
=======
    <PackageVersion Include="System.Threading.Tasks.Extensions" Version="4.5.4" />
    <PackageVersion Include="xunit.runner.visualstudio" Version="2.5.3" />
    <PackageVersion Include="xunit" Version="2.4.2" />
>>>>>>> 0302ad6c

    <PackageVersion Include="Fake.Api.GitHub" Version="$(FakeVersion)" />
    <PackageVersion Include="Fake.BuildServer.GitHubActions" Version="$(FakeVersion)" />
    <PackageVersion Include="Fake.Core.ReleaseNotes" Version="$(FakeVersion)" />
    <PackageVersion Include="Fake.Core.Target" Version="$(FakeVersion)" />
    <PackageVersion Include="Fake.Core.UserInput" Version="$(FakeVersion)" />
    <PackageVersion Include="Fake.IO.FileSystem" Version="$(FakeVersion)" />
    <PackageVersion Include="Fake.IO.Zip" Version="$(FakeVersion)" />
    <PackageVersion Include="Fake.DotNet.Cli" Version="$(FakeVersion)" />
    <PackageVersion Include="Fake.DotNet.FsFormatting" Version="$(FakeVersion)" />
    <PackageVersion Include="Fake.Tools.Git" Version="$(FakeVersion)" />
  </ItemGroup>
</Project><|MERGE_RESOLUTION|>--- conflicted
+++ resolved
@@ -41,14 +41,8 @@
     <PackageVersion Include="System.Collections.Immutable" Version="8.0.0-rc.2.23479.6" />
     <PackageVersion Include="System.Memory" Version="4.5.5" />
     <PackageVersion Include="System.Reflection.MetadataLoadContext" Version="7.0.0" />
-<<<<<<< HEAD
-    <PackageVersion Include="xunit.runner.visualstudio" Version="2.5.0" />
     <PackageVersion Include="xunit" Version="2.5.0" />
-=======
     <PackageVersion Include="System.Threading.Tasks.Extensions" Version="4.5.4" />
-    <PackageVersion Include="xunit.runner.visualstudio" Version="2.5.3" />
-    <PackageVersion Include="xunit" Version="2.4.2" />
->>>>>>> 0302ad6c
 
     <PackageVersion Include="Fake.Api.GitHub" Version="$(FakeVersion)" />
     <PackageVersion Include="Fake.BuildServer.GitHubActions" Version="$(FakeVersion)" />
