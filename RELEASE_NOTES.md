--- conflicted
+++ resolved
@@ -1,4 +1,3 @@
-<<<<<<< HEAD
 #### 5.0.0 - 13-08-2019
 * Fix a bug where the tokenizer would erroneously report an EOF instead of a lexical error. - [#8](https://github.com/teo-tsirpanis/Farkle/issues/8)
 * Add `CharStream.TryLoadFirstCharacter`. With this method, you can check whether the input of a character stream has ended, and safely access `CharStream.FirstCharacter`.
@@ -38,10 +37,8 @@
 * As always, performance was improved, especially in the EGT file reader.
 * __Breaking change:__ In your post-processor, if you have functions like `take2Of production (index1, index2) count func`, remove the `count` parameter.
 * __Breaking change:__ The `Token` type was moved to `Farkle.Parser` and is not needed by the `AST` type.
-=======
 #### 4.0.2 - 21-08-2019
 * Fix a bug where comments in input text would sometimes crash the parser.
->>>>>>> 767a63ff
 
 #### 4.0.1 - 11-08-2019
 * Backport the fix of GitHub issue [#8](https://github.com/teo-tsirpanis/Farkle/issues/8).
